--- conflicted
+++ resolved
@@ -3,6 +3,7 @@
 package spaceone.api.spot_automation.v1;
 
 import "google/protobuf/struct.proto";
+import "google/protobuf/timestamp.proto";
 import "google/api/annotations.proto";
 import "spaceone/api/core/v1/query.proto";
 import "google/protobuf/empty.proto";
@@ -36,30 +37,14 @@
     // is_required: true
     string provider = 1;
     // is_required: true
-    string region_code = 2;
-    // is_required: true
-    string domain_id = 3;
-    // is_required: true
-    string secret_id = 4;
-    // is_required: true
-    string token = 5;
-    // is_required: true
-    string data = 6;
+    string data = 2;
 }
 
 message InterruptRequest {
     // is_required: true
     string provider = 1;
     // is_required: true
-    string region_code = 2;
-    // is_required: true
-    string domain_id = 3;
-    // is_required: true
-    string secret_id = 4;
-    // is_required: true
-    string token = 5;
-    // is_required: true
-    string data = 6;
+    string data = 2;
 }
 
 message QueryInterruptRequest {
@@ -86,13 +71,7 @@
     string availability_zone = 5;
     string region_code = 6;
     string provider = 7;
-<<<<<<< HEAD
-    string created_at = 10;
-=======
-    string project_id = 8;
-    string domain_id = 9;
     google.protobuf.Timestamp created_at = 10;
->>>>>>> 74b8d3d5
 }
 
 message InterruptsInfo {
