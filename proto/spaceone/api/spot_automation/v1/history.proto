syntax = "proto3";

package spaceone.api.spot_automation.v1;

import "google/protobuf/struct.proto";
import "google/api/annotations.proto";
import "spaceone/api/core/v1/query.proto";

service History {
    rpc list (QueryHistoryRequest) returns (HistoryInfo) {
        option (google.api.http) = {
            get: "/spot-automation/v1/history"
            additional_bindings {
                post: "/spot-automation/v1/history/search"
            }
        };
    }
    rpc stat (HistoryStatRequest) returns (google.protobuf.Struct) {
        option (google.api.http) = { post: "/spot-automation/v1/history/stat" };
    }
}

message QueryHistoryRequest {
    // is_required: false
    spaceone.api.core.v1.Query query = 1;
    // is_required: false
    string spot_group_id = 2;
    // is_required: true
    string domain_id = 10;
}

message HistoryStatRequest {
    // is_required: true
    spaceone.api.core.v1.StatisticsQuery query = 1;
    // is_required: true
    string domain_id = 2;
}

message HistoryValueInfo {
    string history_id = 1;
    string spot_group_id = 2;
    int32 ondemand_count = 3;
    int32 spot_count = 4;
    int32 total_count = 5;
<<<<<<< HEAD
    string created_at = 10;
=======
    string domain_id = 6;
    string history_at = 7;
    google.protobuf.Timestamp created_at = 10;
>>>>>>> fe68d9e2
}

message HistoryInfo {
    repeated HistoryValueInfo results = 1;
    int32 total_count = 2;
}<|MERGE_RESOLUTION|>--- conflicted
+++ resolved
@@ -3,6 +3,7 @@
 package spaceone.api.spot_automation.v1;
 
 import "google/protobuf/struct.proto";
+import "google/protobuf/timestamp.proto";
 import "google/api/annotations.proto";
 import "spaceone/api/core/v1/query.proto";
 
@@ -42,13 +43,9 @@
     int32 ondemand_count = 3;
     int32 spot_count = 4;
     int32 total_count = 5;
-<<<<<<< HEAD
-    string created_at = 10;
-=======
     string domain_id = 6;
     string history_at = 7;
     google.protobuf.Timestamp created_at = 10;
->>>>>>> fe68d9e2
 }
 
 message HistoryInfo {
