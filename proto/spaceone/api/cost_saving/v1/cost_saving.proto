syntax = "proto3";

package spaceone.api.cost_saving.v1;

import "google/protobuf/empty.proto";
import "google/protobuf/struct.proto";
import "google/api/annotations.proto";
import "spaceone/api/core/v1/query.proto";

service CostSaving {
    rpc create (CreateCostSavingRequest) returns (CostSavingInfo) {
        option (google.api.http) = { post: "/cost-saving/v1/cost-saving" };
    }
    rpc update (UpdateCostSavingRequest) returns (CostSavingInfo) {
        option (google.api.http) = { put: "/cost-saving/v1/cost-saving/{cost_saving_id}" };
    }
    rpc delete (CostSavingRequest) returns (google.protobuf.Empty) {
        option (google.api.http) = { delete: "/cost-saving/v1/cost-saving/{cost_saving_id}" };
    }
    rpc get (GetCostSavingRequest) returns (CostSavingInfo) {
        option (google.api.http) = { get: "/cost-saving/v1/cost-saving/{cost_saving_id}" };
    }
    rpc list (CostSavingQuery) returns (CostSavingsInfo) {
        option (google.api.http) = {
            get: "/cost-saving/v1/cost-savings"
            additional_bindings {
                post: "/cost-saving/v1/cost-savings/search"
            }
        };
    }
    rpc stat (CostSavingStatQuery) returns (google.protobuf.Struct) {
        option (google.api.http) = { post: "/cost-saving/v1/cost-savings/stat" };
    }
}

enum State {
    NONE = 0;
    RUNNING = 1;
    STOPPED = 2;
}

message CreateCostSavingRequest {
    // is_required: true
    string domain_id = 1;
    // is_required: false
    string project_id = 2;
    // is_required: true
    string saving_by = 3;
    // is_required: true
    State state = 4;
    // is_required: false
    google.protobuf.Struct tags = 5;
    // is_required: true
    string region = 6;
    // is_required: true
    string provider = 7;
    // is_required: true
    google.protobuf.Struct resource = 11;
}

message UpdateCostSavingRequest {
    // is_required: true
    string cost_saving_id = 1;
    // is_required: false
    string saving_by = 2;
    // is_required: false
    State state = 3;
    // is_required: false
    string project_id = 4;
    // is_required: false
    google.protobuf.Struct saving_details = 11;
    // is_required: true
    string domain_id = 22;
}

message CostSavingRequest {
    // is_required: true
    string cost_saving_id = 1;
    // is_required: true
    string domain_id = 2;
}

message GetCostSavingRequest {
    // is_required: true
    string cost_saving_id = 1;
    // is_required: true
    string domain_id = 2;
    // is_required: false
    repeated string only = 3;
}
message CostSavingQuery {
    // is_required: false
    spaceone.api.core.v1.Query query = 1;
    // is_required: false
    string cost_saving_id = 2;
    // is_required: false
    State state = 3;
    // is_required: false
    string saving_by = 5;
    // is_required: false
    string project_id = 6;
    // is_required: true
    string domain_id = 7;
}

message CostSavingStatQuery {
    // is_required: true
    spaceone.api.core.v1.StatisticsQuery query = 1;
    // is_required: true
    string domain_id = 2;
}


message CostSavingInfo {
    string cost_saving_id = 1;
<<<<<<< HEAD
    float cost_normal = 2;
    float cost_saving = 3;
    float saving_result = 4;
    string provider = 5;
    string resource_type = 6;
    string region_code = 7;
    string project_id = 8;
    string domain_id = 9;
    string saving_service = 10;
    string saving_by = 11;
    google.protobuf.Struct calc_dimensions = 12;
    google.protobuf.Timestamp saving_begin_at = 13;
    int32 saving_duration = 14;
    google.protobuf.Timestamp created_at = 15;
=======
    string domain_id = 2;
    string project_id = 3;
    string saving_by = 4;
    State state = 5;

    string provider = 11;
    string region = 12;
    string resource_type = 13;
    google.protobuf.Struct data = 14;

    string created_at = 21;
    string updated_at = 22;
    string expired_at = 23;
>>>>>>> 4294dc2a
}

message CostSavingsInfo {
    repeated CostSavingInfo results = 1;
    int32 total_count = 2;
}<|MERGE_RESOLUTION|>--- conflicted
+++ resolved
@@ -113,7 +113,6 @@
 
 message CostSavingInfo {
     string cost_saving_id = 1;
-<<<<<<< HEAD
     float cost_normal = 2;
     float cost_saving = 3;
     float saving_result = 4;
@@ -128,21 +127,6 @@
     google.protobuf.Timestamp saving_begin_at = 13;
     int32 saving_duration = 14;
     google.protobuf.Timestamp created_at = 15;
-=======
-    string domain_id = 2;
-    string project_id = 3;
-    string saving_by = 4;
-    State state = 5;
-
-    string provider = 11;
-    string region = 12;
-    string resource_type = 13;
-    google.protobuf.Struct data = 14;
-
-    string created_at = 21;
-    string updated_at = 22;
-    string expired_at = 23;
->>>>>>> 4294dc2a
 }
 
 message CostSavingsInfo {
